--- conflicted
+++ resolved
@@ -69,14 +69,11 @@
     bot.polling()
 
 
-<<<<<<< HEAD
-def interact_model_by_telegram(config, token=None, proxy=None):
-=======
 def interact_model_by_telegram(model_config: Union[str, Path, dict],
                                token=None,
+                               proxy=None,
                                default_skill_wrap: bool = True):
 
->>>>>>> ccb1c302
     server_config_path = Path(get_settings_path(), SERVER_CONFIG_FILENAME)
     server_config = read_json(server_config_path)
     token = token if token else server_config['telegram_defaults']['token']
