# Copyright 2017 Neural Networks and Deep Learning lab, MIPT
#
# Licensed under the Apache License, Version 2.0 (the "License");
# you may not use this file except in compliance with the License.
# You may obtain a copy of the License at
#
#     http://www.apache.org/licenses/LICENSE-2.0
#
# Unless required by applicable law or agreed to in writing, software
# distributed under the License is distributed on an "AS IS" BASIS,
# WITHOUT WARRANTIES OR CONDITIONS OF ANY KIND, either express or implied.
# See the License for the specific language governing permissions and
# limitations under the License.

import shutil
import numpy as np

from pathlib import Path
from typing import Union, Dict
from collections import OrderedDict

from sklearn.model_selection import KFold

from deeppavlov.core.commands.train import train_evaluate_model_from_config, get_iterator_from_config, \
    read_data_by_config
from deeppavlov.core.commands.utils import expand_path, parse_config
from deeppavlov.core.common.log import get_logger
from deeppavlov.core.common.params_search import ParamsSearch

SAVE_PATH_ELEMENT_NAME = 'save_path'
TEMP_DIR_FOR_CV = 'cv_tmp'
log = get_logger(__name__)


def change_savepath_for_model(config):
    params_helper = ParamsSearch()

    dirs_for_saved_models = set()
    for p in params_helper.find_model_path(config, SAVE_PATH_ELEMENT_NAME):
        p.append(SAVE_PATH_ELEMENT_NAME)
        save_path = Path(params_helper.get_value_from_config(config, p))
        new_save_path = save_path.parent / TEMP_DIR_FOR_CV / save_path.name

        dirs_for_saved_models.add(expand_path(new_save_path.parent))

        params_helper.insert_value_or_dict_into_config(config, p, str(new_save_path))

    return config, dirs_for_saved_models


def delete_dir_for_saved_models(dirs_for_saved_models):
    for new_save_dir in dirs_for_saved_models:
        shutil.rmtree(str(new_save_dir))


def create_dirs_to_save_models(dirs_for_saved_models):
    for new_save_dir in dirs_for_saved_models:
        new_save_dir.mkdir(exist_ok=True, parents=True)


def generate_train_valid(data, n_folds=5, is_loo=False):
    all_data = data['train'] + data['valid']

    if is_loo:
        # for Leave One Out
        for i in range(len(all_data)):
            data_i = {
                'train': all_data.copy(),
                'test': data['test']
            }
            data_i['valid'] = [data_i['train'].pop(i)]

            yield data_i
    else:
        # for Cross Validation
        kf = KFold(n_splits=n_folds, shuffle=True)
        for train_index, valid_index in kf.split(all_data):
            data_i = {
                'train': [all_data[i] for i in train_index],
                'valid': [all_data[i] for i in valid_index],
                'test': data['test']
            }

            yield data_i


<<<<<<< HEAD
def calc_cv_score(config=Union[Dict, str], n_folds=5, is_loo=False) -> OrderedDict:
    if isinstance(config, str):
        config = read_json(config)
=======
def calc_cv_score(config, data=None, n_folds=5, is_loo=False):
    config = parse_config(config)
>>>>>>> 1de404c1

    data = read_data_by_config(config)

    config, dirs_for_saved_models = change_savepath_for_model(config)

    cv_score = OrderedDict()
    for data_i in generate_train_valid(data, n_folds=n_folds, is_loo=is_loo):
        iterator = get_iterator_from_config(config, data_i)
        create_dirs_to_save_models(dirs_for_saved_models)
        score = train_evaluate_model_from_config(config, iterator=iterator)
        delete_dir_for_saved_models(dirs_for_saved_models)

        for key, value in score['valid'].items():
            if key not in cv_score:
                cv_score[key] = []
            cv_score[key].append(value)

    for key, value in cv_score.items():
        cv_score[key] = np.mean(value)
        log.info('Cross-Validation \"{}\" is: {}'.format(key, cv_score[key]))

    return cv_score<|MERGE_RESOLUTION|>--- conflicted
+++ resolved
@@ -84,16 +84,11 @@
             yield data_i
 
 
-<<<<<<< HEAD
-def calc_cv_score(config=Union[Dict, str], n_folds=5, is_loo=False) -> OrderedDict:
-    if isinstance(config, str):
-        config = read_json(config)
-=======
 def calc_cv_score(config, data=None, n_folds=5, is_loo=False):
     config = parse_config(config)
->>>>>>> 1de404c1
 
-    data = read_data_by_config(config)
+    if data is None:
+        data = read_data_by_config(config)
 
     config, dirs_for_saved_models = change_savepath_for_model(config)
 
