# Copyright 2017 Neural Networks and Deep Learning lab, MIPT
#
# Licensed under the Apache License, Version 2.0 (the "License");
# you may not use this file except in compliance with the License.
# You may obtain a copy of the License at
#
#     http://www.apache.org/licenses/LICENSE-2.0
#
# Unless required by applicable law or agreed to in writing, software
# distributed under the License is distributed on an "AS IS" BASIS,
# WITHOUT WARRANTIES OR CONDITIONS OF ANY KIND, either express or implied.
# See the License for the specific language governing permissions and
# limitations under the License.

import datetime
import importlib
import json
import time
from collections import OrderedDict, namedtuple
from pathlib import Path
from typing import List, Tuple, Dict, Union

from deeppavlov.core.commands.infer import build_model
from deeppavlov.core.commands.utils import expand_path, import_packages, parse_config
from deeppavlov.core.common.chainer import Chainer
from deeppavlov.core.common.errors import ConfigError
from deeppavlov.core.common.log import get_logger
from deeppavlov.core.common.metrics_registry import get_metric_by_name
from deeppavlov.core.common.params import from_params
from deeppavlov.core.common.registry import get_model
from deeppavlov.core.data.data_fitting_iterator import DataFittingIterator
from deeppavlov.core.data.data_learning_iterator import DataLearningIterator
from deeppavlov.core.data.utils import get_all_elems_from_json
from deeppavlov.core.models.estimator import Estimator
from deeppavlov.core.models.nn_model import NNModel
from deeppavlov.download import deep_download

log = get_logger(__name__)

Metric = namedtuple('Metric', ['name', 'fn', 'inputs'])


def _parse_metrics(metrics: List[Union[str, dict]], in_y: List[str], out_vars: List[str]) -> List[Metric]:
    metrics_functions = []
    for metric in metrics:
        if isinstance(metric, str):
            metric = {'name': metric}

        metric_name = metric['name']

        f = get_metric_by_name(metric_name)

        inputs = metric.get('inputs', in_y + out_vars)
        if isinstance(inputs, str):
            inputs = [inputs]

        metrics_functions.append(Metric(metric_name, f, inputs))
    return metrics_functions


def prettify_metrics(metrics: List[Tuple[str, float]], precision: int = 4) -> OrderedDict:
    """Prettifies the dictionary of metrics."""
    prettified_metrics = OrderedDict()
    for key, value in metrics:
        value = round(value, precision)
        prettified_metrics[key] = value
    return prettified_metrics


def _fit(model: Estimator, iterator: DataLearningIterator, train_config) -> Estimator:
    x, y = iterator.get_instances('train')
    model.fit(x, y)
    model.save()
    return model


def _fit_batches(model: Estimator, iterator: DataFittingIterator, train_config) -> Estimator:
    model.fit_batches(iterator, batch_size=train_config['batch_size'])
    model.save()
    return model


def fit_chainer(config: dict, iterator: Union[DataLearningIterator, DataFittingIterator]) -> Chainer:
    """Fit and return the chainer described in corresponding configuration dictionary."""
    chainer_config: dict = config['chainer']
    chainer = Chainer(chainer_config['in'], chainer_config['out'], chainer_config.get('in_y'))
    for component_config in chainer_config['pipe']:
        component = from_params(component_config, mode='train')
        if 'fit_on' in component_config:
            component: Estimator

            targets = component_config['fit_on']
            if isinstance(targets, str):
                targets = [targets]

            preprocessed = chainer.compute(*iterator.get_instances('train'), targets=targets)
            if len(component_config['fit_on']) == 1:
                preprocessed = [preprocessed]

            component.fit(*preprocessed)
            component.save()

        if 'fit_on_batch' in component_config:
            component: Estimator
            component.fit_batches(iterator, config['train']['batch_size'])
            component.save()

        if 'in' in component_config:
            c_in = component_config['in']
            c_out = component_config['out']
            in_y = component_config.get('in_y', None)
            main = component_config.get('main', False)
            chainer.append(component, c_in, c_out, in_y, main)
    return chainer


def read_data_by_config(config: dict):
    """Read data by dataset_reader from specified config."""
    dataset_config = config.get('dataset', None)

    if dataset_config:
        config.pop('dataset')
        ds_type = dataset_config['type']
        if ds_type == 'classification':
            reader = {'class_name': 'basic_classification_reader'}
            iterator = {'class_name': 'basic_classification_iterator'}
            config['dataset_reader'] = {**dataset_config, **reader}
            config['dataset_iterator'] = {**dataset_config, **iterator}
        else:
            raise Exception("Unsupported dataset type: {}".format(ds_type))

    data = []
    reader_config = config.get('dataset_reader', None)

    if reader_config:
        reader_config = dict(config['dataset_reader'])
        reader = get_model(reader_config.pop('class_name'))()
        data_path = reader_config.pop('data_path', '')
        if isinstance(data_path, list):
            data_path = [expand_path(x) for x in data_path]
        else:
            data_path = expand_path(data_path)
        data = reader.read(data_path, **reader_config)
    else:
        log.warning("No dataset reader is provided in the JSON config.")

    return data


def get_iterator_from_config(config: dict, data: dict):
    """Create iterator (from config) for specified data."""
    iterator_config = config['dataset_iterator']
    iterator: Union[DataLearningIterator, DataFittingIterator] = from_params(iterator_config,
                                                                             data=data)
    return iterator


def train_evaluate_model_from_config(config: [str, Path, dict], iterator=None, *,
                                     to_train=True, to_validate=True, download=False,
                                     recursive=True) -> Dict[str, Dict[str, float]]:
    """Make training and evaluation of the model described in corresponding configuration file."""
    config = parse_config(config)

    if download:
        deep_download(config)

    if to_train and recursive:
        for subconfig in get_all_elems_from_json(config['chainer'], 'config_path'):
            log.info(f'Training "{subconfig}"')
            train_evaluate_model_from_config(subconfig, download=False, recursive=True)

    import_packages(config.get('metadata', {}).get('imports', []))

    if iterator is None:
        data = read_data_by_config(config)
        iterator = get_iterator_from_config(config, data)

    train_config = {
        'metrics': ['accuracy'],
        'validate_best': to_validate,
        'test_best': True,
        'show_examples': False
    }

    try:
        train_config.update(config['train'])
    except KeyError:
        log.warning('Train config is missing. Populating with default values')

    in_y = config['chainer'].get('in_y', ['y'])
    if isinstance(in_y, str):
        in_y = [in_y]
    if isinstance(config['chainer']['out'], str):
        config['chainer']['out'] = [config['chainer']['out']]
    metrics_functions = _parse_metrics(train_config['metrics'], in_y, config['chainer']['out'])

    if to_train:
        model = fit_chainer(config, iterator)

        if callable(getattr(model, 'fit', None)):
            _fit(model, iterator, train_config)
        if callable(getattr(model, 'train_on_batch', None)):
            _train_batches(model, iterator, train_config, metrics_functions)
        if callable(getattr(model, 'fit_batches', None)):
            _fit_batches(model, iterator, train_config)
        if not any(getattr(model, m, None) for m in ('fit', 'train_on_batch', 'fit_batches'))\
                and not isinstance(model, Chainer):
            log.warning('Nothing to train')

        model.destroy()

    res = {}

    if train_config['validate_best'] or train_config['test_best']:
        # try:
        #     model_config['load_path'] = model_config['save_path']
        # except KeyError:
        #     log.warning('No "save_path" parameter for the model, so "load_path" will not be renewed')
        model = build_model(config, load_trained=True)
        log.info('Testing the best saved model')

        if train_config['validate_best']:
            report = {
                'valid': _test_model(model, metrics_functions, iterator,
                                     train_config.get('batch_size', -1), 'valid',
                                     show_examples=train_config['show_examples'])
            }

            res['valid'] = report['valid']['metrics']

            print(json.dumps(report, ensure_ascii=False))

        if train_config['test_best']:
            report = {
                'test': _test_model(model, metrics_functions, iterator,
                                    train_config.get('batch_size', -1), 'test',
                                    show_examples=train_config['show_examples'])
            }

            res['test'] = report['test']['metrics']

            print(json.dumps(report, ensure_ascii=False))

        model.destroy()

    return res


def _test_model(model: Chainer, metrics_functions: List[Metric],
                iterator: DataLearningIterator, batch_size=-1, data_type='valid',
                start_time: float=None, show_examples=False) -> Dict[str, Union[int, OrderedDict, str]]:
    if start_time is None:
        start_time = time.time()

    expected_outputs = list(set().union(model.out_params, *[m.inputs for m in metrics_functions]))

    outputs = {out: [] for out in expected_outputs}
    examples = 0
    for x, y_true in iterator.gen_batches(batch_size, data_type, shuffle=False):
        examples += len(x)
        y_predicted = list(model.compute(list(x), list(y_true), targets=expected_outputs))
        if len(expected_outputs) == 1:
            y_predicted = [y_predicted]
        for out, val in zip(outputs.values(), y_predicted):
            out += list(val)

    metrics = [(m.name, m.fn(*[outputs[i] for i in m.inputs])) for m in metrics_functions]

    report = {
        'eval_examples_count': examples,
        'metrics': prettify_metrics(metrics),
        'time_spent': str(datetime.timedelta(seconds=round(time.time() - start_time + 0.5)))
    }

    if show_examples:
        try:
            y_predicted = zip(*[y_predicted_group
                                for out_name, y_predicted_group in zip(expected_outputs, y_predicted)
                                if out_name in model.out_params])
            if len(model.out_params) == 1:
                y_predicted = [y_predicted_item[0] for y_predicted_item in y_predicted]
            report['examples'] = [{
                'x': x_item,
                'y_predicted': y_predicted_item,
                'y_true': y_true_item
            } for x_item, y_predicted_item, y_true_item in zip(x, y_predicted, y_true)]
        except NameError:
            log.warning(f'Could not log examples for {data_type}, assuming it\'s empty')

    return report


def _train_batches(model: Chainer, iterator: DataLearningIterator, train_config: dict,
                   metrics_functions: List[Metric]) -> NNModel:

    default_train_config = {
        'epochs': 0,
        'max_batches': 0,
        'batch_size': 1,

        'metric_optimization': 'maximize',

        'validation_patience': 5,
        'val_every_n_epochs': 0,
        'val_every_n_batches': 0,

        'log_every_n_batches': 0,
        'log_every_n_epochs': 0,

        'validate_best': True,
        'test_best': True,
        'tensorboard_log_dir': None,
    }

    train_config = dict(default_train_config, **train_config)

    if 'train_metrics' in train_config:
        train_metrics_functions = _parse_metrics(train_config['train_metrics'], model.in_y, model.out_params)
    else:
        train_metrics_functions = metrics_functions
    expected_outputs = list(set().union(model.out_params, *[m.inputs for m in train_metrics_functions]))

    if train_config['metric_optimization'] == 'maximize':
        def improved(score, best):
            return score > best
        best = float('-inf')
    elif train_config['metric_optimization'] == 'minimize':
        def improved(score, best):
            return score < best
        best = float('inf')
    else:
        raise ConfigError('metric_optimization has to be one of {}'.format(['maximize', 'minimize']))

    i = 0
    epochs = 0
    examples = 0
    saved = False
    patience = 0
    log_on = train_config['log_every_n_batches'] > 0 or train_config['log_every_n_epochs'] > 0
    outputs = {key: [] for key in expected_outputs}
    losses = []
    start_time = time.time()
    break_flag = False

    if train_config['tensorboard_log_dir'] is not None:
        import tensorflow as tf
        tb_log_dir = expand_path(train_config['tensorboard_log_dir'])

        tb_train_writer = tf.summary.FileWriter(str(tb_log_dir / 'train_log'))
        tb_valid_writer = tf.summary.FileWriter(str(tb_log_dir / 'valid_log'))
        print(f"Writing tensorboard summary to {tb_log_dir.resolve()}")

    # validate first (important if model is pre-trained)
    if train_config['val_every_n_epochs'] > 0 or train_config['val_every_n_batches'] > 0:
        report = _test_model(model, metrics_functions, iterator,
                             train_config['batch_size'], 'valid', start_time, train_config['show_examples'])
        report['epochs_done'] = epochs
        report['batches_seen'] = i
        report['train_examples_seen'] = examples

        metrics = list(report['metrics'].items())

        m_name, score = metrics[0]
        if improved(score, best):
            patience = 0
            log.info('New best {} of {}'.format(m_name, score))
            best = score
            log.info('Saving model')
            model.save()
            saved = True
        else:
            patience += 1
            log.info('Did not improve on the {} of {}'.format(m_name, best))

        report['impatience'] = patience
        if train_config['validation_patience'] > 0:
            report['patience_limit'] = train_config['validation_patience']

        model.process_event(event_name='after_validation', data=report)
        report = {'valid': report}
        print(json.dumps(report, ensure_ascii=False))

    try:
        while True:
            for x, y_true in iterator.gen_batches(train_config['batch_size']):
                if log_on:
                    y_predicted = list(model.compute(list(x), list(y_true), targets=expected_outputs))
                    if len(expected_outputs) == 1:
                        y_predicted = [y_predicted]
                    for out, val in zip(outputs.values(), y_predicted):
                        out += list(val)
                result = model.train_on_batch(x, y_true)
                if not isinstance(result, dict):
                    result = {'loss': result} if result is not None else {}
                if 'loss' in result:
                    losses.append(result['loss'])
                i += 1
                examples += len(x)

                if train_config['log_every_n_batches'] > 0 and i % train_config['log_every_n_batches'] == 0:
                    metrics = [(m.name, m.fn(*[outputs[i] for i in m.inputs])) for m in train_metrics_functions]
                    report = {
                        'epochs_done': epochs,
                        'batches_seen': i,
                        'examples_seen': examples,
                        'metrics': prettify_metrics(metrics),
                        'time_spent': str(datetime.timedelta(seconds=round(time.time() - start_time + 0.5)))
                    }
                    report.update(result)

                    if train_config['show_examples']:
                        try:
                            y_predicted = zip(*[y_predicted_group
                                                for out_name, y_predicted_group in zip(expected_outputs, y_predicted)
                                                if out_name in model.out_params])
                            if len(model.out_params) == 1:
                                y_predicted = [y_predicted_item[0] for y_predicted_item in y_predicted]
                            report['examples'] = [{
                                'x': x_item,
                                'y_predicted': y_predicted_item,
                                'y_true': y_true_item
                            } for x_item, y_predicted_item, y_true_item
                                in zip(x, y_predicted, y_true)]
                        except NameError:
                            log.warning('Could not log examples as y_predicted is not defined')

                    if losses:
                        report['loss'] = sum(losses)/len(losses)
                        losses = []

                    if train_config['tensorboard_log_dir'] is not None:
                        for name, score in metrics:
                            metric_sum = tf.Summary(value=[tf.Summary.Value(tag='every_n_batches/' + name,
                                                                            simple_value=score), ])
                            tb_train_writer.add_summary(metric_sum, i)

                        for name, score in result.items():
                            res_sum = tf.Summary(value=[tf.Summary.Value(tag='every_n_batches/' + name,
                                                                         simple_value=score), ])
                            tb_train_writer.add_summary(res_sum, i)

                    report = {'train': report}
                    print(json.dumps(report, ensure_ascii=False))
                    for out in outputs.values():
                        out.clear()

                if train_config['val_every_n_batches'] > 0 and i % train_config['val_every_n_batches'] == 0:
                    report = _test_model(model, metrics_functions, iterator,
                                         train_config['batch_size'], 'valid', start_time, train_config['show_examples'])
                    report['epochs_done'] = epochs
                    report['batches_seen'] = i
                    report['train_examples_seen'] = examples

                    metrics = list(report['metrics'].items())

                    if train_config['tensorboard_log_dir'] is not None:
                        for name, score in metrics:
                            metric_sum = tf.Summary(value=[tf.Summary.Value(tag='every_n_batches/' + name,
                                                                            simple_value=score), ])
                            tb_valid_writer.add_summary(metric_sum, i)

                    m_name, score = metrics[0]
                    if improved(score, best):
                        patience = 0
                        log.info('New best {} of {}'.format(m_name, score))
                        best = score
                        log.info('Saving model')
                        model.save()
                        saved = True
                    else:
                        patience += 1
                        log.info('Did not improve on the {} of {}'.format(m_name, best))

                    report['impatience'] = patience
                    if train_config['validation_patience'] > 0:
                        report['patience_limit'] = train_config['validation_patience']

                    model.process_event(event_name='after_validation', data=report)
                    report = {'valid': report}
                    print(json.dumps(report, ensure_ascii=False))

                    if patience >= train_config['validation_patience'] > 0:
                        log.info('Ran out of patience')
<<<<<<< HEAD
=======
                        break_flag = True
>>>>>>> dfc5e3b3
                        break

                if i >= train_config['max_batches'] > 0:
                    break_flag = True
                    break

                report = {
                    'epochs_done': epochs,
                    'batches_seen': i,
                    'train_examples_seen': examples,
                    'time_spent': str(datetime.timedelta(seconds=round(time.time() - start_time + 0.5)))
                }
                model.process_event(event_name='after_batch', data=report)
            if break_flag:
                break

            epochs += 1

            report = {
                'epochs_done': epochs,
                'batches_seen': i,
                'train_examples_seen': examples,
                'time_spent': str(datetime.timedelta(seconds=round(time.time() - start_time + 0.5)))
            }
            model.process_event(event_name='after_epoch', data=report)

            if train_config['log_every_n_epochs'] > 0 and epochs % train_config['log_every_n_epochs'] == 0\
                    and outputs:
                metrics = [(m.name, m.fn(*[outputs[i] for i in m.inputs])) for m in train_metrics_functions]
                report = {
                    'epochs_done': epochs,
                    'batches_seen': i,
                    'train_examples_seen': examples,
                    'metrics': prettify_metrics(metrics),
                    'time_spent': str(datetime.timedelta(seconds=round(time.time() - start_time + 0.5)))
                }
                report.update(result)

                if train_config['show_examples']:
                    try:
                        y_predicted = zip(*[y_predicted_group
                                            for out_name, y_predicted_group in zip(expected_outputs, y_predicted)
                                            if out_name in model.out_params])
                        if len(model.out_params) == 1:
                            y_predicted = [y_predicted_item[0] for y_predicted_item in y_predicted]
                        report['examples'] = [{
                            'x': x_item,
                            'y_predicted': y_predicted_item,
                            'y_true': y_true_item
                        } for x_item, y_predicted_item, y_true_item
                            in zip(x, y_predicted, y_true)]
                    except NameError:
                        log.warning('Could not log examples')

                if losses:
                    report['loss'] = sum(losses)/len(losses)
                    losses = []

                if train_config['tensorboard_log_dir'] is not None:
                    for name, score in metrics:
                        metric_sum = tf.Summary(value=[tf.Summary.Value(tag='every_n_epochs/' + name,
                                                                        simple_value=score), ])
                        tb_train_writer.add_summary(metric_sum, epochs)

                    for name, score in result.items():
                        res_sum = tf.Summary(value=[tf.Summary.Value(tag='every_n_epochs/' + name,
                                                                     simple_value=score), ])
                        tb_train_writer.add_summary(res_sum, epochs)

                model.process_event(event_name='after_train_log', data=report)
                report = {'train': report}
                print(json.dumps(report, ensure_ascii=False))
                for out in outputs.values():
                    out.clear()

            if train_config['val_every_n_epochs'] > 0 and epochs % train_config['val_every_n_epochs'] == 0:
                report = _test_model(model, metrics_functions, iterator,
                                     train_config['batch_size'], 'valid', start_time, train_config['show_examples'])
                report['epochs_done'] = epochs
                report['batches_seen'] = i
                report['train_examples_seen'] = examples

                metrics = list(report['metrics'].items())

                if train_config['tensorboard_log_dir'] is not None:
                    for name, score in metrics:
                        metric_sum = tf.Summary(value=[tf.Summary.Value(tag='every_n_epochs/' + name,
                                                                        simple_value=score), ])
                        tb_valid_writer.add_summary(metric_sum, epochs)

                m_name, score = metrics[0]
                if improved(score, best):
                    patience = 0
                    log.info('New best {} of {}'.format(m_name, score))
                    best = score
                    log.info('Saving model')
                    model.save()
                    saved = True
                else:
                    patience += 1
                    log.info('Did not improve on the {} of {}'.format(m_name, best))

                report['impatience'] = patience
                if train_config['validation_patience'] > 0:
                    report['patience_limit'] = train_config['validation_patience']

                model.process_event(event_name='after_validation', data=report)
                report = {'valid': report}
                print(json.dumps(report, ensure_ascii=False))

                if patience >= train_config['validation_patience'] > 0:
                    log.info('Ran out of patience')
                    break

            if epochs >= train_config['epochs'] > 0:
                break
    except KeyboardInterrupt:
        log.info('Stopped training')

    if not saved:
        log.info('Saving model')
        model.save()

    return model<|MERGE_RESOLUTION|>--- conflicted
+++ resolved
@@ -348,7 +348,7 @@
 
         tb_train_writer = tf.summary.FileWriter(str(tb_log_dir / 'train_log'))
         tb_valid_writer = tf.summary.FileWriter(str(tb_log_dir / 'valid_log'))
-        print(f"Writing tensorboard summary to {tb_log_dir.resolve()}")
+        log.info(f"Writing tensorboard summary to {tb_log_dir.resolve()}")
 
     # validate first (important if model is pre-trained)
     if train_config['val_every_n_epochs'] > 0 or train_config['val_every_n_batches'] > 0:
@@ -481,10 +481,7 @@
 
                     if patience >= train_config['validation_patience'] > 0:
                         log.info('Ran out of patience')
-<<<<<<< HEAD
-=======
                         break_flag = True
->>>>>>> dfc5e3b3
                         break
 
                 if i >= train_config['max_batches'] > 0:
