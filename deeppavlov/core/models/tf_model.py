--- conflicted
+++ resolved
@@ -29,10 +29,7 @@
 from deeppavlov.core.models.trainable import Trainable
 from deeppavlov.core.models.inferable import Inferable
 from deeppavlov.core.common.attributes import check_attr_true
-<<<<<<< HEAD
-=======
 from deeppavlov.core.common.log import get_logger
->>>>>>> 410e52f6
 from deeppavlov.core.common.errors import ConfigError
 from .tf_backend import TfModelMeta
 
@@ -113,11 +110,7 @@
                 log.error('Provided `load_path` is incorrect!', exc_info=True)
                 sys.exit(1)
         else:
-<<<<<<< HEAD
-            warn("No `load_path` is provided for {}".format(self.__class__.__name__))
-=======
-            log.warning('No `load_path` is provided for {}".format(self.__class__.__name__)')
->>>>>>> 410e52f6
+            log.warning('No `load_path` is provided for {}'.format(self.__class__.__name__))
 
     @overrides
     def load(self):
