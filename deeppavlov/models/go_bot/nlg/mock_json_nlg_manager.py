import json
from itertools import combinations
from pathlib import Path
from typing import Union, Dict, List, Tuple

from deeppavlov.core.commands.utils import expand_path
from deeppavlov.core.common.errors import ConfigError
from deeppavlov.core.common.registry import register, get_model
from deeppavlov.dataset_readers.dstc2_reader import DSTC2DatasetReader
from deeppavlov.models.go_bot.dto.dataset_features import BatchDialoguesFeatures
from deeppavlov.models.go_bot.nlg.dto.json_nlg_response import JSONNLGResponse, VerboseJSONNLGResponse
from deeppavlov.models.go_bot.nlg.nlg_manager import log
from deeppavlov.models.go_bot.nlg.nlg_manager_interface import NLGManagerInterface
from deeppavlov.models.go_bot.policy.dto.policy_prediction import PolicyPrediction


@register("gobot_json_nlg_manager")
class MockJSONNLGManager(NLGManagerInterface):

    # todo inheritance
    # todo force a2id, id2a mapping to be persistent for same configs

    def __init__(self,
                 actions2slots_path: Union[str, Path],
                 api_call_action: str,
                 data_path: Union[str, Path],
                 dataset_reader_class="dstc2_reader",
                 debug=False):
        self.debug = debug

        if self.debug:
            log.debug(f"BEFORE {self.__class__.__name__} init(): "
                      f"actions2slots_path={actions2slots_path}, "
                      f"api_call_action={api_call_action}, debug={debug}")

        self._dataset_reader = get_model(dataset_reader_class)

        individual_actions2slots = self._load_actions2slots_mapping(actions2slots_path)
        possible_actions_combinations_tuples = sorted(
            set(actions_combination_tuple
                for actions_combination_tuple
                in self._extract_actions_combinations(data_path)),
            key=lambda x: '+'.join(x))

        self.action_tuples2ids = {action_tuple: action_tuple_idx
                                  for action_tuple_idx, action_tuple
                                  in enumerate(possible_actions_combinations_tuples)}  # todo: typehint tuples somehow
        self.ids2action_tuples = {v: k for k, v in self.action_tuples2ids.items()}

        self.action_tuples_ids2slots = {}  # todo: typehint tuples somehow
        for actions_combination_tuple in possible_actions_combinations_tuples:
            actions_combination_slots = set(slot
                                            for action in actions_combination_tuple
                                            for slot in individual_actions2slots.get(action, []))
            actions_combination_tuple_id = self.action_tuples2ids[actions_combination_tuple]
            self.action_tuples_ids2slots[actions_combination_tuple_id] = actions_combination_slots

        self._api_call_id = -1
        if api_call_action is not None:
            api_call_action_as_tuple = (api_call_action,)
            self._api_call_id = self.action_tuples2ids[api_call_action_as_tuple]

        if self.debug:
            log.debug(f"AFTER {self.__class__.__name__} init(): "
                      f"actions2slots_path={actions2slots_path}, "
                      f"api_call_action={api_call_action}, debug={debug}")

    def get_api_call_action_id(self) -> int:
        """
        Returns:
            an ID corresponding to the api call action
        """
        return self._api_call_id

    def _extract_actions_combinations(self, dataset_path: Union[str, Path]):
        dataset_path = expand_path(dataset_path)
<<<<<<< HEAD
        dataset = self._dataset_reader.read(data_path=dataset_path, dialogs=True, ignore_slots=True, augment_strategy="min")
=======
        try:
            dataset = self._dataset_reader.read(data_path=dataset_path)
        except:
            dataset = self._dataset_reader.read(data_path=dataset_path, fmt="yml")
>>>>>>> 38a553d4
        actions_combinations = set()
        for dataset_split in dataset.values():
            actions_combinations.update(dataset_split["domain"].known_actions)
        actions_combinations = {(ac,) for ac in actions_combinations}
        #     for dialogue in dataset_split:
        #         for user_input, system_response in dialogue:
        #             actions_tuple = tuple(system_response["act"].split('+'))
        #             actions_combinations.add(actions_tuple)
        return actions_combinations

    @staticmethod
    def _load_actions2slots_mapping(actions2slots_json_path) -> Dict[str, str]:
        actions2slots_json_path = expand_path(actions2slots_json_path)
        if actions2slots_json_path.exists():
            with open(actions2slots_json_path, encoding="utf-8") as actions2slots_json_f:
                actions2slots = json.load(actions2slots_json_f)
        else:
            actions2slots = dict()
            log.info(f"INSIDE {__class__.__name__} _load_actions2slots_mapping(): "
                      f"actions2slots_json_path={actions2slots_json_path} DOES NOT EXIST. "
                      f"initialized actions2slots mapping with an empty one: {str(actions2slots)}")
        return actions2slots

    def get_action_id(self, action_text: Union[str, Tuple[str, ...]]) -> int:
        """
        Looks up for an ID corresponding to the passed action text.

        Args:
            action_text: the text for which an ID needs to be returned.
        Returns:
            an ID corresponding to the passed action text
        """
        if isinstance(action_text, str):
            actions_tuple = tuple(action_text.split('+'))
        else:
            actions_tuple = action_text
        return self.action_tuples2ids[actions_tuple]  # todo unhandled exception when not found

    def decode_response(self,
                        utterance_batch_features: BatchDialoguesFeatures,
                        policy_prediction: PolicyPrediction,
                        tracker_slotfilled_state: dict) -> JSONNLGResponse:
        """
        Converts the go-bot inference objects to the single output object.

        Args:
            utterance_batch_features: utterance features extracted in go-bot that
            policy_prediction: policy model prediction (predicted action)
            tracker_slotfilled_state: tracker knowledge before the NLG is performed

        Returns:
            The NLG output unit that stores slot values and predicted actions info.
        """
        slots_to_log = self.action_tuples_ids2slots[policy_prediction.predicted_action_ix]

        slots_values = {slot_name: tracker_slotfilled_state.get(slot_name, "unk") for slot_name in slots_to_log}
        actions_tuple = self.ids2action_tuples[policy_prediction.predicted_action_ix]

        response = JSONNLGResponse(slots_values, actions_tuple)
        verbose_response = VerboseJSONNLGResponse.from_json_nlg_response(response)
        verbose_response.policy_prediction = policy_prediction
        return verbose_response

    def num_of_known_actions(self) -> int:
        """
        Returns:
            the number of actions known to the NLG module
        """
        return len(self.action_tuples2ids.keys())

    def known_actions(self) -> List:
        """
        Returns:
             the list of actions known to the NLG module
        """
        return list(self.action_tuples2ids.keys())<|MERGE_RESOLUTION|>--- conflicted
+++ resolved
@@ -74,14 +74,10 @@
 
     def _extract_actions_combinations(self, dataset_path: Union[str, Path]):
         dataset_path = expand_path(dataset_path)
-<<<<<<< HEAD
-        dataset = self._dataset_reader.read(data_path=dataset_path, dialogs=True, ignore_slots=True, augment_strategy="min")
-=======
         try:
             dataset = self._dataset_reader.read(data_path=dataset_path)
         except:
             dataset = self._dataset_reader.read(data_path=dataset_path, fmt="yml")
->>>>>>> 38a553d4
         actions_combinations = set()
         for dataset_split in dataset.values():
             actions_combinations.update(dataset_split["domain"].known_actions)
