--- conflicted
+++ resolved
@@ -9,7 +9,6 @@
 from deeppavlov.core.common.errors import ConfigError
 from deeppavlov.core.common.registry import register
 from deeppavlov.core.models.torch_model import TorchModel
-from deeppavlov.metrics.re_eval import re_docred_evaluate
 from deeppavlov.models.classifiers.torch_re_bert import BertWithAdaThresholdLocContextPooling
 
 log = getLogger(__name__)
@@ -21,12 +20,8 @@
     def __init__(
             self,
             n_classes: int,
+            model_name: str,
             num_ner_tags: int,
-            model_name: str,
-<<<<<<< HEAD
-=======
-            num_ner_tags: int,
->>>>>>> c5d5ca82
             pretrained_bert: str = None,
             bert_config_file: Optional[str] = None,
             criterion: str = "CrossEntropyLoss",
