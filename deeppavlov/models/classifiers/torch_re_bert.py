import logging
from pathlib import Path
from typing import Tuple, Union, Any, List

import torch
from torch import Tensor
import torch.nn as nn
from opt_einsum import contract
from transformers import AutoConfig, BertModel, BertTokenizer

from deeppavlov.core.commands.utils import expand_path
from deeppavlov.core.common.errors import ConfigError
from deeppavlov.models.relation_extraction.losses import ATLoss

log = logging.getLogger(__name__)


class BertWithAdaThresholdLocContextPooling(nn.Module):

    def __init__(
            self,
            n_classes: int = 97,
            pretrained_bert: str = None,
            bert_tokenizer_config_file: str = None,
            bert_config_file: str = None,
            emb_size: int = 768,
            block_size: int = 8,       # 64
            device: str = "gpu",
            num_ner_tags: int = 6,        # number of ner tags
            threshold: float = None
    ):
        super().__init__()
        self.n_classes = n_classes
        self.pretrained_bert = pretrained_bert
        self.bert_config_file = bert_config_file
        self.device = device
        self.num_ner_tags = num_ner_tags
        self.emb_size = emb_size
        self.block_size = block_size
        self.threshold = threshold

        self.loss_fnt = ATLoss()

        # initialize parameters that would be filled later
        self.model, self.config, self.bert_config = None, None, None
        self.load()

        # initialize tokenizer to call resize_token_embeddings function for model with increased tokenizer size (due to
        # the additional <ENT> token) and get CLS and SEP token ids
        if Path(bert_tokenizer_config_file).is_file():
            vocab_file = str(expand_path(bert_tokenizer_config_file))
            self.tokenizer = BertTokenizer(vocab_file=vocab_file)
        else:
            tokenizer = BertTokenizer.from_pretrained(pretrained_bert)
        self.model.resize_token_embeddings(len(tokenizer) + 1)
        self.cls_token_id = tokenizer.cls_token_id
        self.sep_token_id = tokenizer.sep_token_id

        self.hidden_size = self.config.hidden_size
        self.head_extractor = nn.Linear(2 * self.hidden_size + self.num_ner_tags, self.emb_size)
        self.tail_extractor = nn.Linear(2 * self.hidden_size + self.num_ner_tags, self.emb_size)
        self.bilinear = nn.Linear(self.emb_size * self.block_size, self.n_classes)

    def forward(
            self,
            input_ids: Tensor,
            attention_mask: Tensor,
            entity_pos: List,
            ner_tags: List,
            labels: List = None
    ) -> Union[Tuple[Any, Tensor], Tuple[Tensor]]:

        if labels:
            curr_threshold = None  # for training: no set threshold but adaptive one
        else:
            curr_threshold = self.threshold  # for development and test: threshold set in config

        output = self.model(input_ids=input_ids, attention_mask=attention_mask)
        sequence_output = output[0]  # Tensor (batch_size x input_length x 768)
        attention = output[-1][-1]  # Tensor (batch_size x 12 x input_length x input_length)

        hs, rs, ts = self.get_hrt(sequence_output, attention, entity_pos)  # Tensors (batch_size x 768)

        # get ner tags of entities
        hs_ner_tags, ts_ner_tags = torch.Tensor([list(ele) for ele in list(zip(*ner_tags))]).to(self.device)
        hs_inp = torch.cat([hs, rs, hs_ner_tags], dim=1)
        ts_inp = torch.cat([ts, rs, ts_ner_tags], dim=1)

        hs = torch.tanh(self.head_extractor(hs_inp))
        ts = torch.tanh(self.tail_extractor(ts_inp))
        b1 = hs.view(-1, self.emb_size // self.block_size, self.block_size)
        b2 = ts.view(-1, self.emb_size // self.block_size, self.block_size)
        bl = (b1.unsqueeze(3) * b2.unsqueeze(2)).view(-1, self.emb_size * self.block_size)
        logits = self.bilinear(bl)

        output = (self.loss_fnt.get_label(logits, num_labels=self.n_classes, threshold=curr_threshold), logits)
        if labels is not None:
            labels_tensors = [torch.tensor(label) for label in labels]
            labels_tensors = torch.stack(labels_tensors).to(logits)
            loss = self.loss_fnt(logits.float(), labels_tensors.float())
            output = (loss.to(sequence_output),) + output
        return output

    def get_hrt(self, sequence_output: Tensor, attention: Tensor, entity_pos: List) -> Tuple[Tensor, Tensor, Tensor]:
        _, h, _, max_sequence_length = attention.size()
        hss, tss, rss = [], [], []
        for i in range(len(entity_pos)):  # for each training sample (= doc)
            entity_embs, entity_atts = [], []
            for e in entity_pos[i]:  # for each entity (= list of entity mentions)
                if len(e) > 1:
                    e_emb, e_att = [], []
<<<<<<< HEAD
                    for start, end in e:  # for start and end position of each mention
                        if start + offset < c:
                            # In case the entity mention is truncated due to limited max seq length.
                            e_emb.append(sequence_output[i, start + offset])
                            e_att.append(attention[i, :, start + offset])
=======
                    for start, end in e:        # for start and end position of each mention
                        # skip the entity pair if the entity mention is truncated due to limited max seq length.
                        if start + 1 < max_sequence_length:
                            e_emb.append(sequence_output[i, start + 1])
                            e_att.append(attention[i, :, start + 1])
>>>>>>> c5d5ca82
                    if len(e_emb) > 0:
                        e_emb = torch.logsumexp(torch.stack(e_emb, dim=0), dim=0)
                        e_att = torch.stack(e_att, dim=0).mean(0)
                    else:
                        e_emb = torch.zeros(self.hidden_size).to(sequence_output)
                        e_att = torch.zeros(h, max_sequence_length).to(attention)
                else:
                    start, end = e[0]
                    if start + 1 < max_sequence_length:
                        e_emb = sequence_output[i, start + 1]
                        e_att = attention[i, :, start + 1]
                    else:
                        e_emb = torch.zeros(self.hidden_size).to(sequence_output)
<<<<<<< HEAD
                        e_att = torch.zeros(h, c).to(attention)
                entity_embs.append(e_emb)  # get an embedding of an entity
                entity_atts.append(e_att)  # get attention of an entity
=======
                        e_att = torch.zeros(h, max_sequence_length).to(attention)
                entity_embs.append(e_emb)           # get an embedding of an entity
                entity_atts.append(e_att)       # get attention of an entity
>>>>>>> c5d5ca82

            entity_embs = torch.stack(entity_embs, dim=0)  # [n_e, d]           # entity embeddings for each document
            entity_atts = torch.stack(entity_atts, dim=0)  # [n_e, h, seq_len]

            hs = torch.index_select(entity_embs, 0, torch.tensor([0]).to(self.device))  # embeddings of the first entity
            ts = torch.index_select(            # embeddings of the second entity
                entity_embs, 0, torch.tensor([1]).to(self.device)
            )

            h_att = torch.index_select(entity_atts, 0, torch.tensor([0]).to(self.device))
            t_att = torch.index_select(entity_atts, 0, torch.tensor([1]).to(self.device))
            ht_att = (h_att * t_att).mean(1)
            ht_att = ht_att / (ht_att.sum(1, keepdim=True) + 1e-5)
            rs = contract("ld,rl->rd", sequence_output[i], ht_att)  # ht_i.shape[0] x sequence_output.shape[2]
            hss.append(hs)
            tss.append(ts)
            rss.append(rs)

        hss = torch.cat(hss, dim=0)
        tss = torch.cat(tss, dim=0)
        rss = torch.cat(rss, dim=0)

        return hss, rss, tss

    def load(self) -> None:
        if self.pretrained_bert:
            log.info(f"From pretrained {self.pretrained_bert}.")
            self.config = AutoConfig.from_pretrained(
                self.pretrained_bert, num_labels=self.n_classes, output_attentions=True, output_hidden_states=True
            )
            self.model = BertModel.from_pretrained(self.pretrained_bert, config=self.config)

        elif self.bert_config_file and Path(self.bert_config_file).is_file():
            self.config = AutoConfig.from_json_file(str(expand_path(self.bert_config_file)))
            self.model = BertModel.from_config(config=self.bert_config)
        else:
            raise ConfigError("No pre-trained BERT model is given.")

        self.model.to(self.device)<|MERGE_RESOLUTION|>--- conflicted
+++ resolved
@@ -71,15 +71,15 @@
     ) -> Union[Tuple[Any, Tensor], Tuple[Tensor]]:
 
         if labels:
-            curr_threshold = None  # for training: no set threshold but adaptive one
+            curr_threshold = None       # for training: no set threshold but adaptive one
         else:
-            curr_threshold = self.threshold  # for development and test: threshold set in config
+            curr_threshold = self.threshold     # for development and test: threshold set in config
 
         output = self.model(input_ids=input_ids, attention_mask=attention_mask)
         sequence_output = output[0]  # Tensor (batch_size x input_length x 768)
         attention = output[-1][-1]  # Tensor (batch_size x 12 x input_length x input_length)
 
-        hs, rs, ts = self.get_hrt(sequence_output, attention, entity_pos)  # Tensors (batch_size x 768)
+        hs, rs, ts = self.get_hrt(sequence_output, attention, entity_pos)       # Tensors (batch_size x 768)
 
         # get ner tags of entities
         hs_ner_tags, ts_ner_tags = torch.Tensor([list(ele) for ele in list(zip(*ner_tags))]).to(self.device)
@@ -104,24 +104,16 @@
     def get_hrt(self, sequence_output: Tensor, attention: Tensor, entity_pos: List) -> Tuple[Tensor, Tensor, Tensor]:
         _, h, _, max_sequence_length = attention.size()
         hss, tss, rss = [], [], []
-        for i in range(len(entity_pos)):  # for each training sample (= doc)
+        for i in range(len(entity_pos)):            # for each training sample (= doc)
             entity_embs, entity_atts = [], []
-            for e in entity_pos[i]:  # for each entity (= list of entity mentions)
+            for e in entity_pos[i]:             # for each entity (= list of entity mentions)
                 if len(e) > 1:
                     e_emb, e_att = [], []
-<<<<<<< HEAD
-                    for start, end in e:  # for start and end position of each mention
-                        if start + offset < c:
-                            # In case the entity mention is truncated due to limited max seq length.
-                            e_emb.append(sequence_output[i, start + offset])
-                            e_att.append(attention[i, :, start + offset])
-=======
                     for start, end in e:        # for start and end position of each mention
                         # skip the entity pair if the entity mention is truncated due to limited max seq length.
                         if start + 1 < max_sequence_length:
                             e_emb.append(sequence_output[i, start + 1])
                             e_att.append(attention[i, :, start + 1])
->>>>>>> c5d5ca82
                     if len(e_emb) > 0:
                         e_emb = torch.logsumexp(torch.stack(e_emb, dim=0), dim=0)
                         e_att = torch.stack(e_att, dim=0).mean(0)
@@ -135,23 +127,15 @@
                         e_att = attention[i, :, start + 1]
                     else:
                         e_emb = torch.zeros(self.hidden_size).to(sequence_output)
-<<<<<<< HEAD
-                        e_att = torch.zeros(h, c).to(attention)
-                entity_embs.append(e_emb)  # get an embedding of an entity
-                entity_atts.append(e_att)  # get attention of an entity
-=======
                         e_att = torch.zeros(h, max_sequence_length).to(attention)
                 entity_embs.append(e_emb)           # get an embedding of an entity
                 entity_atts.append(e_att)       # get attention of an entity
->>>>>>> c5d5ca82
 
             entity_embs = torch.stack(entity_embs, dim=0)  # [n_e, d]           # entity embeddings for each document
             entity_atts = torch.stack(entity_atts, dim=0)  # [n_e, h, seq_len]
 
             hs = torch.index_select(entity_embs, 0, torch.tensor([0]).to(self.device))  # embeddings of the first entity
-            ts = torch.index_select(            # embeddings of the second entity
-                entity_embs, 0, torch.tensor([1]).to(self.device)
-            )
+            ts = torch.index_select(entity_embs, 0, torch.tensor([1]).to(self.device)) # embeddings of the second entity
 
             h_att = torch.index_select(entity_atts, 0, torch.tensor([0]).to(self.device))
             t_att = torch.index_select(entity_atts, 0, torch.tensor([1]).to(self.device))
