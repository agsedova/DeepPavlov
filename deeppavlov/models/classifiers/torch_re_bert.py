import logging
from pathlib import Path
from typing import Tuple, Union, Any, List

import torch
from torch import Tensor
import torch.nn as nn
from opt_einsum import contract
from transformers import AutoConfig, BertModel, BertTokenizer

from deeppavlov.core.commands.utils import expand_path
from deeppavlov.core.common.errors import ConfigError
from deeppavlov.models.relation_extraction.losses import ATLoss

log = logging.getLogger(__name__)


class BertWithAdaThresholdLocContextPooling(nn.Module):

    def __init__(
            self,
            n_classes: int = 97,
            pretrained_bert: str = None,
            bert_tokenizer_config_file: str = None,
            bert_config_file: str = None,
            emb_size: int = 768,
            block_size: int = 8,       # 64
            device: str = "gpu",
            ner_tags_length: int = 6        # number of ner tags
    ):
        super().__init__()
        self.n_classes = n_classes
        self.pretrained_bert = pretrained_bert
        self.bert_config_file = bert_config_file
        self.device = device
        self.ner_tags_length = ner_tags_length
        self.emb_size = emb_size
        self.block_size = block_size
        self.loss_fnt = ATLoss()

        # initialize parameters that would be filled later
        self.model, self.config, self.bert_config = None, None, None
        self.load()

        # initialize tokenizer to call resize_token_embeddings function for model with increased tokenizer size (due to
        # the additional <ENT> token) and get CLS and SEP token ids
        if Path(bert_tokenizer_config_file).is_file():
            vocab_file = str(expand_path(bert_tokenizer_config_file))
            self.tokenizer = BertTokenizer(vocab_file=vocab_file)
        else:
            tokenizer = BertTokenizer.from_pretrained(pretrained_bert)
        self.model.resize_token_embeddings(len(tokenizer) + 1)
        self.cls_token_id = tokenizer.cls_token_id
        self.sep_token_id = tokenizer.sep_token_id

        self.hidden_size = self.config.hidden_size
        self.head_extractor = nn.Linear(2 * self.hidden_size + self.ner_tags_length, self.emb_size)
        self.tail_extractor = nn.Linear(2 * self.hidden_size + self.ner_tags_length, self.emb_size)
        self.bilinear = nn.Linear(self.emb_size * self.block_size, self.n_classes)

    def forward(
            self,
            input_ids: Tensor,
            attention_mask: Tensor,
            entity_pos: List,
            ner_tags: List,
            labels: List = None
    ) -> Union[Tuple[Any, Tensor], Tuple[Tensor]]:

        out = open("log.txt", 'a')

        output = self.model(input_ids=input_ids, attention_mask=attention_mask, output_attentions=True)
        sequence_output = output[0]  # Tensor (batch_size x input_length x 768)
        attention = output[-1][-1]  # Tensor (batch_size x 12 x input_length x input_length)

        hs, rs, ts = self.get_hrt(sequence_output, attention, entity_pos)       # Tensors (batch_size x 768)

        # get ner tags of entities
        hs_ner_tags, ts_ner_tags = torch.Tensor([list(ele) for ele in list(zip(*ner_tags))]).to(self.device)
        # out = open("log3.txt", 'a')
        # out.write(str(hs[0])+'\n')
        # out.write("_"*100+'\n')
        # out.write(str(rs[0])+'\n')
        # out.write("_"*100+'\n')
        # out.write(str(hs_ner_tags)+'\n')
        # out.write("_"*100+'\n')
        # out.write(str(hs_ner_tags[0])+'\n')
        # out.write("_"*100+'\n')
        hs_inp = torch.cat([hs, rs, hs_ner_tags], dim=1)
        ts_inp = torch.cat([ts, rs, ts_ner_tags], dim=1)

        # out.write(str(len(hs_inp[0]))+'\t'+str(2*self.hidden_size + 2*self.ner_tags_length)+'\n')
        # out.write("_"*100+'\n')
        # out.close()

        out.write(f"Attention shape: {attention.shape}" + '\n')
        out.write(f"Sequence_output shape: {sequence_output.shape}" + '\n')
        out.write(f"hs shape: {hs.shape}" + '\n')
        out.write(f"rs shape: {rs.shape}" + '\n')
        out.write(f"ts shape: {ts.shape}" + '\n')
        out.write(f"hs_ner_tags shape: {hs_ner_tags.shape}" + '\n')
        out.write(f"ts_ner_tags shape: {ts_ner_tags.shape}" + '\n')
        out.write(f"hs_inp shape: {hs_inp.shape}" + '\n')
        out.write(f"ts_inp shape: {ts_inp.shape}" + '\n')

        hs = torch.tanh(self.head_extractor(hs_inp))
        ts = torch.tanh(self.tail_extractor(ts_inp))
        b1 = hs.view(-1, self.emb_size // self.block_size, self.block_size)
        b2 = ts.view(-1, self.emb_size // self.block_size, self.block_size)
        bl = (b1.unsqueeze(3) * b2.unsqueeze(2)).view(-1, self.emb_size * self.block_size)
        logits = self.bilinear(bl)

        out.write(f"hs shape: {hs.shape}" + '\n')
        out.write(f"ts shape: {ts.shape}" + '\n')
        out.write(f"b1 shape: {b1.shape}" + '\n')
        out.write(f"b2 shape: {b2.shape}" + '\n')
        out.write(f"bl shape: {bl.shape}" + '\n')
        out.write(f"logits shape: {logits.shape}" + '\n')
        out.close()

        output = (self.loss_fnt.get_label(logits, num_labels=self.n_classes), logits)
        if labels is not None:
            labels_tensors = [torch.tensor(label) for label in labels]
            labels_tensors = torch.stack(labels_tensors).to(logits)
            loss = self.loss_fnt(logits.float(), labels_tensors.float())
            output = (loss.to(sequence_output),) + output
        return output

    def get_hrt(self, sequence_output: Tensor, attention: Tensor, entity_pos: List) -> Tuple[Tensor, Tensor, Tensor]:
        offset = 1
        n, h, _, c = attention.size()
        hss, tss, rss = [], [], []
        for i in range(len(entity_pos)):            # for each training sample (= doc)
            entity_embs, entity_atts = [], []
            for e in entity_pos[i]:             # for each entity (= list of entity mentions)
                if len(e) > 1:
                    e_emb, e_att = [], []
                    for start, end in e:        # for start and end position of each mention
                        if start + offset < c:
                            # In case the entity mention is truncated due to limited max seq length.
                            e_emb.append(sequence_output[i, start + offset])
                            e_att.append(attention[i, :, start + offset])
<<<<<<< HEAD
=======
                        else:
                            e_emb = torch.zeros(self.hidden_size).to(sequence_output)
                            e_emb = [e_emb]
                            e_att = torch.zeros(h, c).to(attention)
                            e_att = [e_att]
>>>>>>> 2cba5c71
                    if len(e_emb) > 0:
                        e_emb = torch.logsumexp(torch.stack(e_emb, dim=0), dim=0)
                        e_att = torch.stack(e_att, dim=0).mean(0)
                    else:
                        e_emb = torch.zeros(self.config.hidden_size).to(sequence_output)
                        e_att = torch.zeros(h, c).to(attention)
                else:
                    start, end = e[0]
                    if start + offset < c:
                        e_emb = sequence_output[i, start + offset]
                        e_att = attention[i, :, start + offset]
                    else:
                        e_emb = torch.zeros(self.config.hidden_size).to(sequence_output)
                        e_att = torch.zeros(h, c).to(attention)
                entity_embs.append(e_emb)           # get an embedding of an entity
                entity_atts.append(e_att)       # get attention of an entity

            entity_embs = torch.stack(entity_embs, dim=0)  # [n_e, d]           # entity embeddings for each document
            entity_atts = torch.stack(entity_atts, dim=0)  # [n_e, h, seq_len]

            hs = torch.index_select(entity_embs, 0, torch.tensor([0]).to(self.device))  # embeddings of the first entity
            ts = torch.index_select(entity_embs, 0, torch.tensor([1]).to(self.device)) # embeddings of the second entity

            h_att = torch.index_select(entity_atts, 0, torch.tensor([0]).to(self.device))
            t_att = torch.index_select(entity_atts, 0, torch.tensor([1]).to(self.device))
            ht_att = (h_att * t_att).mean(1)
            ht_att = ht_att / (ht_att.sum(1, keepdim=True) + 1e-5)
            rs = contract("ld,rl->rd", sequence_output[i], ht_att)  # ht_i.shape[0] x sequence_output.shape[2]
            hss.append(hs)
            tss.append(ts)
            rss.append(rs)

        hss = torch.cat(hss, dim=0)
        tss = torch.cat(tss, dim=0)
        rss = torch.cat(rss, dim=0)

        return hss, rss, tss

    def load(self) -> None:
        if self.pretrained_bert:
            log.info(f"From pretrained {self.pretrained_bert}.")
            self.config = AutoConfig.from_pretrained(
                self.pretrained_bert, num_labels=self.n_classes, output_attentions=False, output_hidden_states=False
            )
            self.model = BertModel.from_pretrained(self.pretrained_bert, config=self.config)

        elif self.bert_config_file and Path(self.bert_config_file).is_file():
            self.config = AutoConfig.from_json_file(str(expand_path(self.bert_config_file)))
            self.model = BertModel.from_config(config=self.bert_config)
        else:
            raise ConfigError("No pre-trained BERT model is given.")

        self.model.to(self.device)<|MERGE_RESOLUTION|>--- conflicted
+++ resolved
@@ -67,8 +67,6 @@
             labels: List = None
     ) -> Union[Tuple[Any, Tensor], Tuple[Tensor]]:
 
-        out = open("log.txt", 'a')
-
         output = self.model(input_ids=input_ids, attention_mask=attention_mask, output_attentions=True)
         sequence_output = output[0]  # Tensor (batch_size x input_length x 768)
         attention = output[-1][-1]  # Tensor (batch_size x 12 x input_length x input_length)
@@ -93,6 +91,7 @@
         # out.write("_"*100+'\n')
         # out.close()
 
+        out = open("log.txt", 'a')
         out.write(f"Attention shape: {attention.shape}" + '\n')
         out.write(f"Sequence_output shape: {sequence_output.shape}" + '\n')
         out.write(f"hs shape: {hs.shape}" + '\n')
@@ -140,19 +139,11 @@
                             # In case the entity mention is truncated due to limited max seq length.
                             e_emb.append(sequence_output[i, start + offset])
                             e_att.append(attention[i, :, start + offset])
-<<<<<<< HEAD
-=======
-                        else:
-                            e_emb = torch.zeros(self.hidden_size).to(sequence_output)
-                            e_emb = [e_emb]
-                            e_att = torch.zeros(h, c).to(attention)
-                            e_att = [e_att]
->>>>>>> 2cba5c71
                     if len(e_emb) > 0:
                         e_emb = torch.logsumexp(torch.stack(e_emb, dim=0), dim=0)
                         e_att = torch.stack(e_att, dim=0).mean(0)
                     else:
-                        e_emb = torch.zeros(self.config.hidden_size).to(sequence_output)
+                        e_emb = torch.zeros(self.hidden_size).to(sequence_output)
                         e_att = torch.zeros(h, c).to(attention)
                 else:
                     start, end = e[0]
@@ -160,7 +151,7 @@
                         e_emb = sequence_output[i, start + offset]
                         e_att = attention[i, :, start + offset]
                     else:
-                        e_emb = torch.zeros(self.config.hidden_size).to(sequence_output)
+                        e_emb = torch.zeros(self.hidden_size).to(sequence_output)
                         e_att = torch.zeros(h, c).to(attention)
                 entity_embs.append(e_emb)           # get an embedding of an entity
                 entity_atts.append(e_att)       # get attention of an entity
