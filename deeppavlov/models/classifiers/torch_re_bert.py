--- conflicted
+++ resolved
@@ -68,7 +68,6 @@
     ) -> Union[Tuple[Any, Tensor], Tuple[Tensor]]:
 
         output = self.model(input_ids=input_ids, attention_mask=attention_mask, output_attentions=True)
-
         sequence_output = output[0]  # Tensor (batch_size x input_length x 768)
         attention = output[-1][-1]  # Tensor (batch_size x 12 x input_length x input_length)
 
@@ -76,7 +75,6 @@
 
         # get ner tags of entities
         hs_ner_tags, ts_ner_tags = torch.Tensor([list(ele) for ele in list(zip(*ner_tags))]).to(self.device)
-<<<<<<< HEAD
         # out = open("log3.txt", 'a')
         # out.write(str(hs[0])+'\n')
         # out.write("_"*100+'\n')
@@ -103,10 +101,6 @@
         out.write(f"ts_ner_tags shape: {ts_ner_tags.shape}" + '\n')
         out.write(f"hs_inp shape: {hs_inp.shape}" + '\n')
         out.write(f"ts_inp shape: {ts_inp.shape}" + '\n')
-=======
-        hs_inp = torch.cat([hs, rs, hs_ner_tags], dim=1)
-        ts_inp = torch.cat([ts, rs, ts_ner_tags], dim=1)
->>>>>>> 28be3954
 
         hs = torch.tanh(self.head_extractor(hs_inp))
         ts = torch.tanh(self.tail_extractor(ts_inp))
@@ -115,7 +109,6 @@
         bl = (b1.unsqueeze(3) * b2.unsqueeze(2)).view(-1, self.emb_size * self.block_size)
         logits = self.bilinear(bl)
 
-<<<<<<< HEAD
         out.write(f"hs shape: {hs.shape}" + '\n')
         out.write(f"ts shape: {ts.shape}" + '\n')
         out.write(f"b1 shape: {b1.shape}" + '\n')
@@ -124,10 +117,7 @@
         out.write(f"logits shape: {logits.shape}" + '\n')
         out.close()
 
-        output = (self.loss_fnt.get_label(logits, num_labels=self.n_classes),)
-=======
         output = (self.loss_fnt.get_label(logits, num_labels=self.n_classes), logits)
->>>>>>> 28be3954
         if labels is not None:
             labels_tensors = [torch.tensor(label) for label in labels]
             labels_tensors = torch.stack(labels_tensors).to(logits)
