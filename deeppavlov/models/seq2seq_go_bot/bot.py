--- conflicted
+++ resolved
@@ -12,14 +12,9 @@
 # See the License for the specific language governing permissions and
 # limitations under the License.
 
-<<<<<<< HEAD
 import itertools
-import numpy as np
-from typing import Dict, List, Tuple
-=======
 from logging import getLogger
-from typing import Dict
->>>>>>> 0f0f1ec4
+from typing import Dict, Tuple, List
 
 import numpy as np
 
@@ -29,7 +24,7 @@
 from deeppavlov.models.seq2seq_go_bot.network import Seq2SeqGoalOrientedBotNetwork
 from deeppavlov.models.seq2seq_go_bot.network import Seq2SeqGoalOrientedBotWithNerNetwork
 
-log = getLogger(__name__)
+log = getLogger()
 
 
 @register("seq2seq_go_bot")
@@ -86,22 +81,11 @@
             params['target_start_of_sequence_index'] = self.tgt_vocab[self.sos_token]
         if 'target_end_of_sequence_index' not in params:
             params['target_end_of_sequence_index'] = self.tgt_vocab[self.eos_token]
-<<<<<<< HEAD
         # construct matrix of knowledge bases values embeddings
         if self.kb_size > 0:
             params['knowledge_base_entry_embeddings'] = \
                 [self._embed_kb_key(val) for val in self.kb_keys]
         # construct matrix of decoder input token embeddings (zeros for sos_token)
-=======
-        if 'source_vocab_size' not in params:
-            params['source_vocab_size'] = len(self.src_vocab)
-        if 'target_vocab_size' not in params:
-            params['target_vocab_size'] = len(self.tgt_vocab)
-        # contruct matrix of knowledge bases values embeddings
-        params['knowledge_base_entry_embeddings'] = \
-            [self._embed_kb_key(val) for val in self.kb_keys]
-        # contrcust matrix of decoder input token embeddings (zeros for sos_token)
->>>>>>> 0f0f1ec4
         dec_embs = self.embedder([[self.tgt_vocab[idx]
                                    for idx in range(self.tgt_vocab_size)]])[0]
         dec_embs[self.tgt_vocab[self.sos_token]][:] = 0.
@@ -189,14 +173,8 @@
         return (b_enc_ins_np, b_dec_ins_np, b_dec_outs_np,
                 b_src_lens, b_tgt_masks_np, b_kb_masks_np)
 
-<<<<<<< HEAD
     def train_on_batch(self, *args):
         return self.network.train_on_batch(*self.preprocess(*args))
-=======
-        return self.network.train_on_batch(b_enc_ins_np, b_dec_ins_np, b_dec_outs_np,
-                                           b_src_lens, b_tgt_lens, b_tgt_weights_np,
-                                           b_kb_masks_np)
->>>>>>> 0f0f1ec4
 
     def _encode_context(self, tokens, hist_tok_list):
         hist_tokens = []
