--- conflicted
+++ resolved
@@ -10,13 +10,9 @@
 
 @register('fasttext')
 class FasttextEmbedder(Inferable):
-<<<<<<< HEAD
-    def __init__(self, model_dir='fasttext', model_file='fasttext.bin', dim=100,
-=======
 # TODO: can't initialize default values other than '' for `model_dir` and
 # TODO: `model_file`
     def __init__(self, model_dir='', model_file='', dim=100,
->>>>>>> a416f362
                  embedding_url=None, emb_module='fasttext', *args, **kwargs):
         """
         Args:
@@ -24,14 +20,9 @@
             dim: dimension of embeddings
             embedding_url: url link to embedding to try to download if file does not exist
         """
-        print("Initilizing embedder")
         self.tok2emb = {}
         self.dim = dim
         self.embedding_url = embedding_url
-<<<<<<< HEAD
-        # self.model_path = model_path
-=======
->>>>>>> a416f362
         self._model_dir = model_dir
         self._model_file = model_file
         self.emb_module = emb_module
@@ -65,11 +56,7 @@
                         model_file = fin.read()
 
                     mp = self.model_path_ / self._model_dir / self._model_file
-<<<<<<< HEAD
-                    print("Saving downloaded fasttext model to {}".format(mp))
-=======
                     print("[saving downloaded fasttext model to {}]".format(mp))
->>>>>>> a416f362
                     if not mp.exists():
                         mp.mkdir()
                     with open(str(mp), 'wb') as fout:
@@ -130,14 +117,9 @@
             embedded_tokens.append(emb)
 
         if mean:
-<<<<<<< HEAD
-            return np.mean([et for et in embedded_tokens if et.any()])
-=======
-#TODO: et may contain array.array and np.any() operation is slow
             filtered = [et for et in embedded_tokens if np.any(et)]
             if filtered:
                 return np.mean(filtered, axis=0)
             return np.zeros(self.dim, dtype=np.float32)
->>>>>>> a416f362
 
         return embedded_tokens