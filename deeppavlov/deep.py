--- conflicted
+++ resolved
@@ -93,13 +93,7 @@
         interact_model(pipeline_config_path)
     elif args.mode == 'interactbot':
         token = args.token
-<<<<<<< HEAD
-        interact_model_by_telegram(model_config=pipeline_config_path,
-                                   token=token,
-                                   default_skill_wrap=not args.no_default_skill)
-=======
         interact_model_by_telegram(pipeline_config_path, token, args.proxy)
->>>>>>> b61f43f8
     elif args.mode == 'interactmsbot':
         ms_id = args.ms_id
         ms_secret = args.ms_secret
