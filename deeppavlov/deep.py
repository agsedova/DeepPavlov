--- conflicted
+++ resolved
@@ -38,23 +38,22 @@
 parser = argparse.ArgumentParser()
 
 parser.add_argument("mode", help="select a mode, train or interact", type=str,
-<<<<<<< HEAD
                     choices={'train', 'evaluate', 'interact', 'predict', 'interactbot', 'riseapi', 'download',
-                             'install', 'sort_out'})
+                             'install', 'interactmsbot', 'sort_out'})
 parser.add_argument("config_path", help="path to a pipeline json config", type=str)
 parser.add_argument("-e", "--exp_name", help="name of experiment", type=str)
-parser.add_argument("-t", "--token", help="telegram bot token", type=str)
-=======
-                    choices={'train', 'evaluate', 'interact', 'predict', 'interactbot', 'interactmsbot',
-                             'riseapi', 'download', 'install'})
-parser.add_argument("config_path", help="path to a pipeline json config", type=str)
-
->>>>>>> abdf70cf
 parser.add_argument("-b", "--batch-size", dest="batch_size", default=1, help="inference batch size", type=int)
 parser.add_argument("-f", "--input-file", dest="file_path", default=None, help="Path to the input file", type=str)
 parser.add_argument("-d", "--download", action="store_true", help="download model components")
 
-<<<<<<< HEAD
+parser.add_argument("-t", "--token", help="telegram bot token", type=str)
+parser.add_argument("-i", "--ms-id", help="microsoft bot framework app id", type=str)
+parser.add_argument("-s", "--ms-secret", help="microsoft bot framework app secret", type=str)
+
+parser.add_argument("--multi-instance", action="store_true", help="allow rising of several instances of the model")
+parser.add_argument("--stateful", action="store_true", help="interact with a stateful model")
+parser.add_argument("--use-history", action="store_true", help="feed model with an interaction history")
+
 parser.add_argument("-r", "--root", dest="root", default='./download/experiments',
                     help="folder where you will save the results and control points", type=str)
 parser.add_argument("-p", "--plot", dest="plot", help="plot a image if true", action='store_true')
@@ -66,17 +65,6 @@
 parser.add_argument("-tm", "--target-metric", dest="target_metric", default=None,
                     help="If you use more than one metric then target metric will be used"
                          " for results sortings", type=str)
-=======
-parser.add_argument("-t", "--token", help="telegram bot token", type=str)
-parser.add_argument("-i", "--ms-id", help="microsoft bot framework app id", type=str)
-parser.add_argument("-s", "--ms-secret", help="microsoft bot framework app secret", type=str)
-
-parser.add_argument("--multi-instance", action="store_true", help="allow rising of several instances of the model")
-parser.add_argument("--stateful", action="store_true", help="interact with a stateful model")
-parser.add_argument("--use-history", action="store_true", help="feed model with an interaction history")
-
-
->>>>>>> abdf70cf
 
 
 def find_config(pipeline_config_path: str):
