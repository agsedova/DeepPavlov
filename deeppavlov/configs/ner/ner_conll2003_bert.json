{
  "dataset_reader": {
    "class_name": "conll2003_reader",
    "data_path": "{DOWNLOADS_PATH}/conll2003/",
    "dataset_name": "conll2003",
    "provide_pos": false
  },
  "dataset_iterator": {
    "class_name": "data_learning_iterator"
  },
  "chainer": {
    "in": ["x"],
    "in_y": ["y"],
    "pipe": [
      {
        "class_name": "bert_ner_preprocessor",
        "vocab_file": "{BERT_PATH}/vocab.txt",
        "do_lower_case": false,
        "max_seq_length": 512,
        "max_subword_length": 15,
        "token_maksing_prob": 0.0,
        "in": ["x", "y"],
        "out": ["x_subword_tokens", "x_subword_tok_ids", "pred_subword_mask", "y_prep"]
      },
      {
        "class_name": "mask",
        "in": ["x_subword_tokens"],
        "out": ["x_subword_mask"]
      },
      {
        "id": "tag_vocab",
        "class_name": "simple_vocab",
        "unk_token": ["O"],
        "pad_with_zeros": true,
        "save_path": "{NER_PATH}/tag.dict",
        "load_path": "{NER_PATH}/tag.dict",
        "fit_on": ["y"],
        "in": ["y_prep"],
        "out": ["y_ind"]
      },
      {
        "class_name": "bert_ner",
        "n_tags": "#tag_vocab.len",
        "keep_prob": 0.1,
        "bert_config_file": "{BERT_PATH}/bert_config.json",
        "pretrained_bert": "{BERT_PATH}/bert_model.ckpt",
        "attention_probs_keep_prob": 0.5,
        "use_crf": false,
        "return_probas": false,
        "ema_decay": 0.9,
        "encoder_layer_ids": [-1],
        "optimizer": null,
        "weight_decay_rate": 1e-6,
        "learning_rate": 1e-3,
        "bert_learning_rate": 2e-5,
        "min_learning_rate": 1e-7,
        "learning_rate_drop_patience": 30,
        "learning_rate_drop_div": 1.5,
        "load_before_drop": true,
        "clip_norm": 1.0,
        "save_path": "{NER_PATH}/model",
        "load_path": "{NER_PATH}/model",
        "in": ["x_subword_tok_ids", "x_subword_mask", "pred_subword_mask"],
        "in_y": ["y_ind"],
        "out": ["y_pred_ind"]
      },
      {
        "ref": "tag_vocab",
        "in": ["y_pred_ind"],
        "out": ["y_pred"]
      }
    ],
    "out": ["x", "y_pred"]
  },
  "train": {
    "epochs": 30,
    "batch_size": 16,
    "metrics": [
      {
        "name": "ner_token_f1",
        "inputs": ["y", "tags"]
      },
      {
        "name": "ner_f1",
<<<<<<< HEAD
        "inputs": ["y", "tags"]
=======
        "inputs": ["y", "y_pred"]
      },
      {
        "name": "ner_token_f1",
        "inputs": ["y", "y_pred"]
>>>>>>> f46c0756
      }
    ],
    "validation_patience": 100,
    "val_every_n_batches": 20,

    "log_every_n_batches": 20,
    "tensorboard_log_dir": "{NER_PATH}/logs",
    "show_examples": false,
    "evaluation_targets": ["valid", "test"],
    "class_name": "nn_trainer"
  },
  "metadata": {
    "variables": {
      "ROOT_PATH": "~/.deeppavlov",
      "DOWNLOADS_PATH": "{ROOT_PATH}/downloads",
      "BERT_PATH": "{ROOT_PATH}/downloads/bert_models/cased_L-12_H-768_A-12",
      "NER_PATH": "{ROOT_PATH}/models/ner_conll2003_bert"
    },
    "requirements": [
      "{DEEPPAVLOV_PATH}/requirements/tf.txt",
      "{DEEPPAVLOV_PATH}/requirements/bert_dp.txt"
    ],
    "labels": {
      "telegram_utils": "NERCoNLL2003Model",
      "server_utils": "NER"
    },
    "download": [
      {
        "url": "http://files.deeppavlov.ai/deeppavlov_data/bert/cased_L-12_H-768_A-12.zip",
        "subdir": "{DOWNLOADS_PATH}/bert_models"
      }
    ]
  }
}<|MERGE_RESOLUTION|>--- conflicted
+++ resolved
@@ -77,20 +77,12 @@
     "batch_size": 16,
     "metrics": [
       {
-        "name": "ner_token_f1",
-        "inputs": ["y", "tags"]
-      },
-      {
         "name": "ner_f1",
-<<<<<<< HEAD
-        "inputs": ["y", "tags"]
-=======
         "inputs": ["y", "y_pred"]
       },
       {
         "name": "ner_token_f1",
         "inputs": ["y", "y_pred"]
->>>>>>> f46c0756
       }
     ],
     "validation_patience": 100,
