--- conflicted
+++ resolved
@@ -26,16 +26,11 @@
         "in": ["input_x_bert"],
         "in_y": ["y_ids"],
         "out": ["model_output"],
-<<<<<<< HEAD
         "n_classes": 30,
         "num_ner_tags": 29,
-=======
->>>>>>> c5d5ca82
         "save_path": "{MODEL_PATH}/model",
         "load_path": "{MODEL_PATH}/model",
         "model_name": "re_model",
-        "n_classes": 30,
-        "num_ner_tags": 29,
         "pretrained_bert": "{TRANSFORMER}"
       },
       {
@@ -52,8 +47,8 @@
   "train": {
     "epochs": 50,
     "batch_size": 16,
-    "train_metrics": ["acc"],
-    "metrics": ["acc"],
+    "train_metrics": ["f1_weighted", "acc"],
+    "metrics": ["f1_weighted", "acc"],
     "validation_patience": 50,
     "val_every_n_batches": 100,
     "log_every_n_batches": 100,
